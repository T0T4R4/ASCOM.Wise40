--- conflicted
+++ resolved
@@ -240,12 +240,8 @@
         {
             get
             {
-<<<<<<< HEAD
+                Refresh();
                 var dewPoint = Convert.ToDouble(sensorData["outsideDewPt"]);
-=======
-                Refresh();
-                var dewPoint = Convert.ToDouble(sensorData["insideDewPt"]);
->>>>>>> ea37b82d
 
                 tl.LogMessage("DewPoint", "get - " + dewPoint.ToString());
                 #region debug
@@ -266,10 +262,7 @@
         {
             get
             {
-<<<<<<< HEAD
-=======
-                Refresh();
->>>>>>> ea37b82d
+                Refresh();
                 var humidity = Convert.ToDouble(sensorData["outsideHumidity"]);
 
                 tl.LogMessage("Humidity", "get - " + humidity.ToString());
@@ -420,13 +413,13 @@
         {
             get
             {
-<<<<<<< HEAD
-=======
-                Refresh();
->>>>>>> ea37b82d
+                Refresh();
                 var temperature = Convert.ToDouble(sensorData["outsideTemp"]);
 
                 tl.LogMessage("Temperature", "get - " + temperature.ToString());
+                #region debug
+                debugger.WriteLine(Debugger.DebugLevel.DebugLogic, string.Format("VantagePro: Temperature - get => {0}", temperature.ToString()));
+                #endregion
                 return temperature;
             }
         }
@@ -505,6 +498,9 @@
                 var windSpeed = Convert.ToDouble(sensorData["windSpeed"]);
 
                 tl.LogMessage("WindSpeed", "get - " + windSpeed.ToString());
+                #region debug
+                debugger.WriteLine(Debugger.DebugLevel.DebugLogic, string.Format("VantagePro: WindSpeed - get => {0}", windspeed.ToString()));
+                #endregion
                 return windSpeed;
             }
         }
