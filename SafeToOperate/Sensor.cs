﻿using System;
using System.Collections.Generic;
using System.Linq;
using System.Text;
using System.Threading;
using System.Threading.Tasks;

using ASCOM.Wise40;
using ASCOM.Wise40.Common;

namespace ASCOM.Wise40SafeToOperate
{
    public abstract class Sensor : WiseObject
    {
        private System.Threading.Timer _timer;
        private DateTime _endOfStabilization;

        [Flags]
        public enum SensorAttribute {
            Immediate = (1 << 0),       // Decision is based on an immediate read of the sensor
                                        // Non-immediate sensors
                                        // - Are ready ONLY after _repeats readings have been accumulated
                                        // - Not Safe while not ready
                                        // - Once transited from unsafe to safe, must stabilize
                                        // - Readings may contain stale data
            AlwaysEnabled = (1 << 1),   // Cannot be disabled
            CanBeStale = (1 << 2),      // Reading the sensor may produce stale data
            CanBeBypassed = (1 << 3),   // By the Safety Bypass
            ForcesDecision = (1 << 4),  // If this sensor is not safe it forces SafeToOperate == false
        };

        [Flags]
        public enum SensorState
        {
            None = 0,
            Ready = (1 << 1),           // has enough readings to decide if safe or not
            Safe = (1 << 2),            // at least one reading was safe
            Stabilizing = (1 << 3),     // in transition from unsafe to safe
            Stale = (1 << 4),           // the data readings are too old
            Enabled = (1 << 5),         // It is not AlwaysEnabled and was enabled
        };

        public bool StateIsSet(SensorState s)
        {
            return (_state & s) != 0;
        }

        public bool StateIsNotSet(SensorState s)
        {
            return !StateIsSet(s);
        }

        public void SetState(SensorState s)
        {
            _state |= s;
        }

        public void UnsetState(SensorState s)
        {
            _state &= ~s;
        }

        public SensorAttribute _attributes;
        public SensorState _state;
        public int _intervalMillis;
        public int _repeats;
        public int _nbad;
        public int _nstale;
        public bool _enabled;
        public int _nreadings;

        public class Reading
        {
            public bool stale;
            public bool safe;

            public override string ToString()
            {
                return string.Format("stale: {0}, safe: {1}", stale, safe);
            }
        }

        protected FixedSizedQueue<Reading> _readings;
        protected static Debugger debugger = Debugger.Instance;
        
        protected static string deviceType = "SafetyMonitor";

        protected static WiseSafeToOperate wisesafetooperate;

        protected Sensor(string name, SensorAttribute attributes, WiseSafeToOperate instance)
        {
            Name = name;
            _attributes = attributes;
            if (HasAttribute(SensorAttribute.AlwaysEnabled))
                Enabled = true;
            _state = SensorState.None;

            _timer = new System.Threading.Timer(new TimerCallback(onTimer));
            wisesafetooperate = instance;
            Restart(0);
        }

        public bool HasAttribute(SensorAttribute attr)
        {
            return (_attributes & attr) != 0;
        }

        public bool DoesNotHaveAttribute(SensorAttribute attr)
        {
            return !HasAttribute(attr);
        }

        #region ASCOM Profile
        public void readProfile()
        {
            int defaultInterval = 0, defaultRepeats = 0;

            switch (Name)
            {
                case "Wind": defaultInterval = 30; defaultRepeats = 3; break;
                case "Sun": defaultInterval = 60; defaultRepeats = 1; break;
                case "HumanIntervention": defaultInterval = 0; defaultRepeats = 1; break;
                case "Rain": defaultInterval = 30; defaultRepeats = 2; break;
                case "Clouds": defaultInterval = 30; defaultRepeats = 3; break;
                case "Humidity": defaultInterval = 30; defaultRepeats = 4; break;
            }

            _intervalMillis = 1000 * Convert.ToInt32(wisesafetooperate._profile.GetValue(Const.wiseSafeToOperateDriverID, Name, "Interval", defaultInterval.ToString()));
            if (DoesNotHaveAttribute(SensorAttribute.Immediate))
                _repeats = Convert.ToInt32(wisesafetooperate._profile.GetValue(Const.wiseSafeToOperateDriverID, Name, "Repeats", defaultRepeats.ToString()));

            if (DoesNotHaveAttribute(SensorAttribute.AlwaysEnabled))
                Enabled = Convert.ToBoolean(wisesafetooperate._profile.GetValue(Const.wiseSafeToOperateDriverID, Name, "Enabled", true.ToString()));

            readSensorProfile();
        }

        public void writeProfile()
        {
            wisesafetooperate._profile.WriteValue(Const.wiseSafeToOperateDriverID, Name, (_intervalMillis / 1000).ToString(), "Interval");

            if (DoesNotHaveAttribute(SensorAttribute.Immediate))
                wisesafetooperate._profile.WriteValue(Const.wiseSafeToOperateDriverID, Name, _repeats.ToString(), "Repeats");

            if (DoesNotHaveAttribute(SensorAttribute.AlwaysEnabled))
                wisesafetooperate._profile.WriteValue(Const.wiseSafeToOperateDriverID, Name, Enabled.ToString(), "Enabled");

            writeSensorProfile();
        }
        #endregion

        public abstract string reason();
        public abstract void readSensorProfile();
        public abstract void writeSensorProfile();
        public abstract Reading getReading();
        public abstract string MaxAsString { get; set; }

        public bool IsStale(string propertyName)
        {
            if (DoesNotHaveAttribute(SensorAttribute.CanBeStale))
                return false;

<<<<<<< HEAD
            if (!WiseSafeToOperate.och.Connected)
                WiseSafeToOperate.och.Connected = true;

                if (WiseSafeToOperate.och.TimeSinceLastUpdate(propertyName) > WiseSafeToOperate.ageMaxSeconds)
=======
            if (WiseSite.och.TimeSinceLastUpdate(propertyName) > WiseSafeToOperate.ageMaxSeconds)
>>>>>>> 6e6e90e7
            {
                SetState(SensorState.Stale);
                UnsetState(SensorState.Safe);
                return true;
            }

            UnsetState(SensorState.Stale);
            return false;
        }

        public void Restart(int due)
        {
            _state = new SensorState();
            _nbad = 0;
            _nreadings = 0;
            _nstale = 0;

            readProfile();
            if (HasAttribute(SensorAttribute.AlwaysEnabled) && _timer != null) {
                    _timer.Change(Timeout.Infinite, Timeout.Infinite);
            }
            else
            {
                if (Enabled)
                {
                    if (_repeats > 1)
                    {
                        _readings = new FixedSizedQueue<Reading>(_repeats);
                        _timer.Change(due, _intervalMillis);
                    }
                    else
                        _timer.Change(Timeout.Infinite, Timeout.Infinite);
                }
                else
                {
                    _timer.Change(Timeout.Infinite, Timeout.Infinite);
                }
            }
        }

        //
        // The timer is enabled ONLY on non-Immediate sensors
        //
        private void onTimer(object StateObject)
        {        
            if (!Enabled)
            {
                Stop();
                return;
            }
            
            if (StateIsSet(SensorState.Stabilizing))
            {
                // this timer event is at the end of the stabilization period
                #region debug
                debugger.WriteLine(Debugger.DebugLevel.DebugSafety, "Sensor ({0}) - Stabilization ended, restarting", Name);
                #endregion
                Restart(0);
                return;
            }

            bool wassafe = StateIsSet(SensorState.Safe);
            bool wasready = StateIsSet(SensorState.Ready);

            Reading currentReading = getReading();
            _readings.Enqueue(currentReading);
            if (_readings.ToArray().Count() == _repeats)
                SetState(SensorState.Ready);
            else
            {
                UnsetState(SensorState.Ready);
                UnsetState(SensorState.Safe);
            }

            Reading[] arr = _readings.ToArray();
            List<string> values = new List<string>();
            int nbad = 0, nstale = 0, nreadings = 0;
            foreach (Reading r in arr)
            {
                values.Add(r.safe.ToString());
                nreadings++;
                if (r.safe == false)
                    nbad++;
                if (r.stale == true)
                    nstale++;
            }
            debugger.WriteLine(Debugger.DebugLevel.DebugSafety, "Sensor ({0}) onTimer: added {1} [{2}]",
                Name, currentReading, String.Join(",", values));

            _nreadings = nreadings;
            _nbad = nbad;
            if (HasAttribute(SensorAttribute.CanBeStale))
            {
                _nstale = nstale;
                if (_nstale > 0)
                    SetState(SensorState.Stale);
                else
                    UnsetState(SensorState.Stale);
            }

            if (StateIsSet(SensorState.Ready))
            {
                if (_nbad == _repeats)
                    UnsetState(SensorState.Safe);
                else
                    SetState(SensorState.Safe);
            }

            if (!StateIsSet(SensorState.Ready))
                return;

            bool issafe = StateIsSet(SensorState.Safe);
            #region debug
            if (wassafe != issafe)
                debugger.WriteLine(Debugger.DebugLevel.DebugSafety, "Sensor ({0}) isSafe changed from {1} to {2}", Name, wassafe, issafe);
            #endregion

            if (wasready && (!wassafe && issafe))
            {
                // the sensor transited from unsafe to safe
                SetState(SensorState.Stabilizing);
                #region debug
                debugger.WriteLine(Debugger.DebugLevel.DebugSafety, "Sensor ({0}) started stabilizing", Name);
                #endregion
                int millis = (int)WiseSafeToOperate._stabilizationPeriod.TotalMilliseconds;

                _timer.Change(millis, Timeout.Infinite);
                _endOfStabilization = DateTime.Now.AddMilliseconds(millis);
            }
        }

        public TimeSpan TimeToStable
        {
            get
            {
                if (HasAttribute(SensorAttribute.Immediate))
                    return TimeSpan.Zero;

                return StateIsSet(SensorState.Stabilizing) ?
                    _endOfStabilization - DateTime.Now :
                    TimeSpan.Zero;
            }
        }

        public void Stop()
        {
            if (DoesNotHaveAttribute(SensorAttribute.Immediate))
            {
                _timer.Change(Timeout.Infinite, Timeout.Infinite);
                #region debug
                debugger.WriteLine(Debugger.DebugLevel.DebugSafety, "Sensor ({0}) Stop: stopped", Name);
                #endregion
            }
        }

        /// <summary>
        /// Safe unless last _repeats were unsafe
        /// </summary>
        public bool isSafe
        {
            get
            {
                bool ret;

                if (!Enabled)
                {
                    ret = true;
                    #region debug
                    debugger.WriteLine(Debugger.DebugLevel.DebugSafety, "Sensor ({0}), isSafe: {1} (not enabled)", Name, ret);
                    #endregion
                    return ret;
                }

                if (HasAttribute(SensorAttribute.Immediate))
                {
                    ret = getReading().safe;
                    #region debug
                    debugger.WriteLine(Debugger.DebugLevel.DebugSafety, "Sensor ({0}), isSafe: {1}", Name, ret);
                    #endregion
                    return ret;
                }

                if (DoesNotHaveAttribute(SensorAttribute.Immediate) && !StateIsSet(SensorState.Ready))
                {
                    ret = false;
                    #region debug
                    debugger.WriteLine(Debugger.DebugLevel.DebugSafety, "Sensor ({0}), isSafe: {1} (not ready)",
                        Name, ret);
                    #endregion
                    return ret;
                }

                if (DoesNotHaveAttribute(SensorAttribute.Immediate) && StateIsSet(SensorState.Stabilizing))
                {
                    ret = false;
                    #region debug
                    debugger.WriteLine(Debugger.DebugLevel.DebugSafety, "Sensor ({0}), isSafe: {1} (stabilizing)",
                        Name, ret);
                    #endregion
                    return ret;
                }

                ret = StateIsSet(SensorState.Safe);
                #region debug
                debugger.WriteLine(Debugger.DebugLevel.DebugSafety, "Sensor ({0}), isSafe: {1} ({2} bad out of {3})",
                    Name, ret, _nbad, _repeats);
                #endregion
                return ret;
            }
        }

        public bool Enabled
        {
            get
            {
                if (HasAttribute(SensorAttribute.AlwaysEnabled))
                    return true;

                return _enabled;
            }

            set
            {
                if (HasAttribute(SensorAttribute.AlwaysEnabled))
                    return;

                _enabled = value;
                if (_enabled)
                    SetState(SensorState.Enabled);
                else
                    UnsetState(SensorState.Enabled);
            }
        }
    }
}<|MERGE_RESOLUTION|>--- conflicted
+++ resolved
@@ -160,14 +160,10 @@
             if (DoesNotHaveAttribute(SensorAttribute.CanBeStale))
                 return false;
 
-<<<<<<< HEAD
             if (!WiseSafeToOperate.och.Connected)
                 WiseSafeToOperate.och.Connected = true;
 
                 if (WiseSafeToOperate.och.TimeSinceLastUpdate(propertyName) > WiseSafeToOperate.ageMaxSeconds)
-=======
-            if (WiseSite.och.TimeSinceLastUpdate(propertyName) > WiseSafeToOperate.ageMaxSeconds)
->>>>>>> 6e6e90e7
             {
                 SetState(SensorState.Stale);
                 UnsetState(SensorState.Safe);
