﻿using System;
using System.Collections.Generic;
using System.Linq;
using System.Text;
using System.Threading.Tasks;
using System.Threading;

using ASCOM.Wise40.Common;
using ASCOM.Wise40;
using System.Diagnostics;
using System.IO;

namespace Wise40Watcher
{
    public class Watcher : WiseObject
    {
        private string _applicationPath;
        private string _applicationName;
        private static string _logFile;
        Process _process = null;
        bool _stopping = false;
        private static string serviceName = "Wise40Watcher";

        private void init(string name)
        {
<<<<<<< HEAD
            string ret = string.Empty;
=======
>>>>>>> 6e6e90e7
            string top = Simulated ?
                "c:/Users/Blumzi/Documents/Visual Studio 2015/Projects/Wise40" :
                "c:/Users/mizpe/source/repos/ASCOM.Wise40";

            Name = name;
            switch (Name)
            {
                case "ascom":
                    _applicationPath = Const.wiseASCOMServerPath;
                    _applicationName = Const.wiseASCOMServerAppName;
                    break;

                case "weatherlink":
                    _applicationPath = Const.wiseWeatherLinkAppPath;
                    _applicationName = Const.wiseWeatherLinkAppName;
                    break;

                case "dash":
<<<<<<< HEAD
                    ret = top + "/Dash/bin/x86/Debug/Dash.exe";
                    break;

                case "obsmon":
                    ret = top + (Simulated ? 
                        "/ObservatoryMonitor/bin/Debug/ObservatoryMonitor.exe" :
                        "/ObservatoryMonitor/bin/x86/Debug/ObservatoryMonitor.exe");
                    break;

                default:
                    break;
            }

            return ret;
=======
                    _applicationPath = top + "/Dash/bin/x86/Debug/Dash.exe";
                    _applicationName = Const.wiseDashboardAppName;
                    break;

                case "obsmon":
                    _applicationPath = top + "/ObservatoryMonitor/bin/x86/Debug/ObservatoryMonitor.exe";
                    _applicationName = Const.wiseObservatoryMonitorAppName;
                    break;
            }
>>>>>>> 6e6e90e7
        }

        public Watcher(string name)
        {
            string logDir = ASCOM.Wise40.Common.Debugger.LogDirectory();
            Directory.CreateDirectory(logDir);
            _logFile = logDir + "/" + serviceName + ".log";

            init(name);
        }

        public void watcher()
        {
            int pid;

            while (!_stopping)
            {
                CreateProcessAsUserWrapper.LaunchChildProcess(_applicationPath, out pid);
                if (pid != 0)
                {
<<<<<<< HEAD
                    log("Watcher[{0}]: Started pid: {1} for {2}", Name, pid, _path);
                    _process = Process.GetProcessById(pid);
                    _process.WaitForExit();

                    // TBD: getting stuck if asking for ExitCode
                    //log("Watcher[{0}]: pid: {1} exited with exit code {2}.", Name, pid, _process.ExitCode);
                }
                else
                {
                    log("Watcher[{0}]: Failed to start {1}", Name, _path);
                    break;
=======
                    _process = Process.GetProcessById(pid);
                    log("Start: waiting for pid {0} ({1}) ...", pid, _applicationPath);
                    _process.WaitForExit();

                    // TBD: Get the exit code

                    //while (!_process.HasExited)
                    //{
                    //    Thread.Sleep(10);
                    //    _process.Refresh();
                    //}
                    //log("Start: process {0} exited with code: {1}", pid, _process.ExitCode);
                    //_process.Close();
>>>>>>> 6e6e90e7
                }
            }
        }

        private void KillAllProcesses()
        {
            Process[] processes = Process.GetProcessesByName(_applicationName);

            foreach (var p in processes)
            {
                log("KillAllProcesses: Killing pid: {0} ({1}) ...", p.Id, p.ProcessName);
                p.Kill();
                Thread.Sleep(1000);
            }
        }

        public void Start(string[] args)
        {
            KillAllProcesses();

            try
            {
                Thread thread = new Thread(watcher);
                thread.Start();
            }
            catch (Exception ex)
            {
                log("Start: Exception: {0}", ex.Message);
                return;
            }
        }

        public void Stop()
        {
            _stopping = true;
            log("The {0} service was Stopped, killing process {1} ...", serviceName, _process.Id);
            _process.Kill();
            Thread.Sleep(1000);

            KillAllProcesses();
        }

        public void log(string fmt, params object[] o)
        {
            string pre = string.Format("{0,-12} ", Name);
            string msg = string.Format(pre + fmt, o);
            using (var sw = new StreamWriter(_logFile, true))
            {
                sw.WriteLine(DateTime.Now.ToString("yyyy-MM-dd, HH:mm:ss.ffff ") + msg);
            }
        }
    }
}<|MERGE_RESOLUTION|>--- conflicted
+++ resolved
@@ -23,10 +23,6 @@
 
         private void init(string name)
         {
-<<<<<<< HEAD
-            string ret = string.Empty;
-=======
->>>>>>> 6e6e90e7
             string top = Simulated ?
                 "c:/Users/Blumzi/Documents/Visual Studio 2015/Projects/Wise40" :
                 "c:/Users/mizpe/source/repos/ASCOM.Wise40";
@@ -45,22 +41,6 @@
                     break;
 
                 case "dash":
-<<<<<<< HEAD
-                    ret = top + "/Dash/bin/x86/Debug/Dash.exe";
-                    break;
-
-                case "obsmon":
-                    ret = top + (Simulated ? 
-                        "/ObservatoryMonitor/bin/Debug/ObservatoryMonitor.exe" :
-                        "/ObservatoryMonitor/bin/x86/Debug/ObservatoryMonitor.exe");
-                    break;
-
-                default:
-                    break;
-            }
-
-            return ret;
-=======
                     _applicationPath = top + "/Dash/bin/x86/Debug/Dash.exe";
                     _applicationName = Const.wiseDashboardAppName;
                     break;
@@ -70,7 +50,6 @@
                     _applicationName = Const.wiseObservatoryMonitorAppName;
                     break;
             }
->>>>>>> 6e6e90e7
         }
 
         public Watcher(string name)
@@ -91,19 +70,6 @@
                 CreateProcessAsUserWrapper.LaunchChildProcess(_applicationPath, out pid);
                 if (pid != 0)
                 {
-<<<<<<< HEAD
-                    log("Watcher[{0}]: Started pid: {1} for {2}", Name, pid, _path);
-                    _process = Process.GetProcessById(pid);
-                    _process.WaitForExit();
-
-                    // TBD: getting stuck if asking for ExitCode
-                    //log("Watcher[{0}]: pid: {1} exited with exit code {2}.", Name, pid, _process.ExitCode);
-                }
-                else
-                {
-                    log("Watcher[{0}]: Failed to start {1}", Name, _path);
-                    break;
-=======
                     _process = Process.GetProcessById(pid);
                     log("Start: waiting for pid {0} ({1}) ...", pid, _applicationPath);
                     _process.WaitForExit();
@@ -117,7 +83,6 @@
                     //}
                     //log("Start: process {0} exited with code: {1}", pid, _process.ExitCode);
                     //_process.Close();
->>>>>>> 6e6e90e7
                 }
             }
         }
