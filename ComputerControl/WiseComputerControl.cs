﻿using System;
using System.Collections.Generic;
using System.Linq;
using System.Text;

using ASCOM.Wise40.Common;
using ASCOM.Wise40.Hardware;
using MccDaq;

namespace ASCOM.Wise40
{
    public class WiseComputerControl : WiseObject
    {
        private static readonly WiseComputerControl instance = new WiseComputerControl(); // Singleton
        private static bool _initialized = false;
        private Hardware.Hardware hardware = Hardware.Hardware.Instance;
        private WiseDomePlatform wisedomeplatform = WiseDomePlatform.Instance;

        // Explicit static constructor to tell C# compiler
        // not to mark type as beforefieldinit
        static WiseComputerControl()
        {
        }

        public WiseComputerControl()
        {
        }

        public static WiseComputerControl Instance
        {
            get
            {
                return instance;
            }
        }

        public void init()
        {
            if (_initialized)
                return;
            
            _initialized = true;
            wisedomeplatform.init();
        }

        public bool IsSafe
        {
            get
            {
                if (Simulated)
                    return true;
                else
                    return !Maintenance && PlatformIsDown;
            }
        }

        public bool Maintenance
        {
            get
            {
<<<<<<< HEAD
                if (Simulated)
                    return false;

                return !computerControlPin.isOn;
=======
                return Hardware.Hardware.computerControlPin.isOff;
>>>>>>> 6e6e90e7
            }
        }

        public bool PlatformIsDown
        {
            get
            {
                if (Simulated)
                    return true;

                return wisedomeplatform.IsSafe;
            }
        }

        public List<string> UnsafeReasons()
        {
            List<string> reasons = new List<string>();

            if (Hardware.Hardware.computerControlPin.isOff)
                reasons.Add(Const.computerControlAtMaintenance);

            if (!wisedomeplatform.IsSafe)
                reasons.Add("Platform is RAISED");

            return reasons; ;
        }
    }
}<|MERGE_RESOLUTION|>--- conflicted
+++ resolved
@@ -58,14 +58,10 @@
         {
             get
             {
-<<<<<<< HEAD
                 if (Simulated)
                     return false;
 
                 return !computerControlPin.isOn;
-=======
-                return Hardware.Hardware.computerControlPin.isOff;
->>>>>>> 6e6e90e7
             }
         }
 
